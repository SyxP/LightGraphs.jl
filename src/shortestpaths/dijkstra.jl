"""
    struct DijkstraState{T, U}

An [`AbstractPathState`](@ref) designed for Dijkstra shortest-paths calculations.
"""
struct DijkstraState{T <: Real,U <: Integer} <: AbstractPathState
    parents::Vector{U}
    dists::Vector{T}
    predecessors::Vector{Vector{U}}
    pathcounts::Vector{UInt64}
    closest_vertices::Vector{U}
end

"""
    dijkstra_shortest_paths(g, srcs, distmx=weights(g));

Perform [Dijkstra's algorithm](http://en.wikipedia.org/wiki/Dijkstra%27s_algorithm)
on a graph, computing shortest distances between `srcs` and all other vertices.
Return a [`LightGraphs.DijkstraState`](@ref) that contains various traversal information.

### Optional Arguments
- `allpaths=false`: If true, returns a [`LightGraphs.DijkstraState`](@ref) that keeps track of all
predecessors of a given vertex.
- `trackvertices=false`: If true, returns a [`LightGraphs.DijkstraState`](@ref) that keeps track of the
order of insertion into the priority queue (i.e. distance from source). Vertices not reachable from source
are appended to the end of the list.

### Performance
Use a matrix type for `distmx` that is implemented in [row-major matrix format](https://en.wikipedia.org/wiki/Row-_and_column-major_order)
for better run-time.
Eg. Set the type of `distmx` to `Transpose{Int64, SparseMatrixCSC{Int64,Int64}}`
instead of `SparseMatrixCSC{Int64,Int64}`.
<<<<<<< HEAD
=======
If the graph is unweighted, use a breadth first search instead.
>>>>>>> a2bd1c94

# Examples
```jldoctest
julia> using LightGraphs

julia> ds = dijkstra_shortest_paths(CycleGraph(5), 2);

julia> ds.dists
5-element Array{Int64,1}:
 1
 0
 1
 2
 2

julia> ds = dijkstra_shortest_paths(PathGraph(5), 2);

julia> ds.dists
5-element Array{Int64,1}:
 1
 0
 1
 2
 3
```
"""
function dijkstra_shortest_paths(g::AbstractGraph,
    srcs::Vector{U},
    distmx::AbstractMatrix{T}=weights(g);
    allpaths=false,
    trackvertices=false
    ) where T <: Real where U <: Integer

    nvg = nv(g)
<<<<<<< HEAD
    @boundscheck checkbounds(distmx, Base.OneTo(nvg), Base.OneTo(nvg))
=======
    @boundscheck  if !(size(distmx,1) == size(distmx,2) == nvg)
        error("In dijkstra_shortest_paths, $(size(distmx,1)) by $(size(distmx,2)) matrix used for edge weights of a graph with $nvg vertices.")
    end
>>>>>>> a2bd1c94

    dists = fill(typemax(T), nvg)
    parents = zeros(U, nvg)
    visited = zeros(Bool, nvg)

    pathcounts = zeros(UInt64, nvg)
    preds = fill(Vector{U}(), nvg) # fill creates only one array.
    pq = PriorityQueue{U,T}()

    for src in srcs
        dists[src] = zero(T)
        pathcounts[src] = 1
        pq[src] = zero(T)
        preds[src] = []
    end

    closest_vertices = Vector{U}()  #maintains vertices in order of distances from source
    sizehint!(closest_vertices, nvg)

    @inbounds while !isempty(pq)
        u, d = dequeue_pair!(pq) #(u, distance of u)
        dists[u] = d
        visited[u] = true

        if trackvertices
            push!(closest_vertices, u)
        end

        for v in outneighbors(g, u)
            alt = d + distmx[u, v] #new distance to v via u

            if alt < dists[v] #not visited or found a shorter path to visit
                (visited[v]) && error("Negative weight cycle detected in Dijkstra's Algorithm.")
                dists[v] = alt
                parents[v] = u
                pathcounts[v] = pathcounts[u]
                pq[v] = alt

                if allpaths
                    if isassigned(preds[v], 1)
                        resize!(preds[v], 1)
                        preds[v][1] = u
                    else #first time accessing vertex v
                        preds[v] = [u]
                    end
                end
            elseif alt == dists[v]
                pathcounts[v] += pathcounts[u]
                if allpaths
                    push!(preds[v], u)
                end
            end
        end
    end

    if trackvertices
        @inbounds for s in vertices(g)
            if !visited[s]
                push!(closest_vertices, s)
            end
        end
    end

    return DijkstraState{T,U}(parents, dists, preds, pathcounts, closest_vertices)
end

dijkstra_shortest_paths(g::AbstractGraph, src::Integer, distmx::AbstractMatrix=weights(g); allpaths=false, trackvertices=false) =
dijkstra_shortest_paths(g, [src;], distmx; allpaths=allpaths, trackvertices=trackvertices)<|MERGE_RESOLUTION|>--- conflicted
+++ resolved
@@ -30,10 +30,7 @@
 for better run-time.
 Eg. Set the type of `distmx` to `Transpose{Int64, SparseMatrixCSC{Int64,Int64}}`
 instead of `SparseMatrixCSC{Int64,Int64}`.
-<<<<<<< HEAD
-=======
 If the graph is unweighted, use a breadth first search instead.
->>>>>>> a2bd1c94
 
 # Examples
 ```jldoctest
@@ -68,13 +65,9 @@
     ) where T <: Real where U <: Integer
 
     nvg = nv(g)
-<<<<<<< HEAD
-    @boundscheck checkbounds(distmx, Base.OneTo(nvg), Base.OneTo(nvg))
-=======
     @boundscheck  if !(size(distmx,1) == size(distmx,2) == nvg)
         error("In dijkstra_shortest_paths, $(size(distmx,1)) by $(size(distmx,2)) matrix used for edge weights of a graph with $nvg vertices.")
     end
->>>>>>> a2bd1c94
 
     dists = fill(typemax(T), nvg)
     parents = zeros(U, nvg)
